--- conflicted
+++ resolved
@@ -1,14 +1,8 @@
 <?php namespace Stevenmaguire\Yelp;
 
 use GuzzleHttp\Client as HttpClient;
-<<<<<<< HEAD
 use GuzzleHttp\Subscriber\Oauth\Oauth1;
 use GuzzleHttp\Exception\ClientException;
-=======
-use GuzzleHttp\Exception\ClientException;
-use GuzzleHttp\Message\Response;
-use GuzzleHttp\Subscriber\Oauth\Oauth1;
->>>>>>> c6310f70
 
 class Client
 {
@@ -217,19 +211,13 @@
      */
     private function request($path)
     {
-<<<<<<< HEAD
         $client = new HttpClient;
-
-=======
-        $client = new HttpClient(['base_url' => 'http://' . $this->api_host]);
->>>>>>> c6310f70
         $oauth = new Oauth1([
             'consumer_key'    => $this->consumer_key,
             'consumer_secret' => $this->consumer_secret,
             'token'           => $this->token,
             'token_secret'    => $this->token_secret
         ]);
-<<<<<<< HEAD
 
         $client->getEmitter()->attach($oauth);
         $url = $this->buildUnsignedUrl($host, $path);
@@ -254,15 +242,5 @@
     private function buildUnsignedUrl($host, $path)
     {
         return "http://" . $host . $path;
-=======
-        $client->getEmitter()->attach($oauth);
-        try {
-            $response = $client->get($path, ['auth' => 'oauth']);
-            $body = json_decode($response->getBody());
-            return $body;
-        } catch (ClientException $e) {
-            throw new Exception($e->getMessage());
-        }
->>>>>>> c6310f70
     }
 }